--- conflicted
+++ resolved
@@ -90,37 +90,9 @@
 `nxcloud pull <source file path (remote)> <destination file path (local)>`  
 `nxcloud pull <source file path (local)> <destination file path (remote)>`  
 
-<<<<<<< HEAD
-```none
-NxCloud 0.2.0
-A command line client for interacting with your NextCloud server.
-
-USAGE:
-    nxcloud [FLAGS] <SUBCOMMAND>
-
-FLAGS:
-    -h, --help       Prints help information
-    -V, --version    Prints version information
-    -v, --verbose    Verbose mode (-v, -vv, -vvv)
-
-SUBCOMMANDS:
-    cd        Change directory of remote - Shell Only
-    help      Prints this message or the help of the given subcommand(s)
-    login     Login to your NextCloud server, please provide a app password for security
-    logout    Logout of your NextCloud server
-    ls        List files and directories
-    mkdir     Make a directory
-    pull      Pull a file from the server to your local machine
-    push      Push a file from your local machine to the server
-    rm        Remove a file or directory, WARNING deletes files recursively
-    shell     Enter an interactive prompt
-    status    Display's the account status
-```
-=======
 Entering a shell to remember current (remote) directory (Experimental).  
 Allows usage of the cd subcommand.  
 `nxcloud shell`  
->>>>>>> 6ccf2251
 
 <!-- Building and Testing -->
 ## Building and Testing
@@ -131,14 +103,8 @@
 ### Setup
 
 * Install [Rust](https://www.rust-lang.org/tools/install)  
-<<<<<<< HEAD
-* Install libdbus-1-dev, build-essential, libssl-dev (Linux only)  
-`apt install libdbus-1-dev build-essential libssl-dev` (Debain based)
-* Clone repository  
-=======
 * Install libdbus-1-dev, build-essential, libssl-dev (Linux) <br> `apt install libdbus-1-dev build-essential libssl-dev` (Debian based)
 * Clone repository
->>>>>>> 6ccf2251
 
 <!-- Compile and Run -->
 ### Compile and Run
