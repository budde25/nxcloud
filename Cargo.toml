--- conflicted
+++ resolved
@@ -28,9 +28,5 @@
 env_logger = "0.8"
 clap = "2.33"
 log = "0.4"
-<<<<<<< HEAD
 rustyline = "7.1"
-=======
-rustyline = "7.0"
->>>>>>> 6ccf2251
 dirs = "3.0"